--- conflicted
+++ resolved
@@ -22,12 +22,7 @@
 #define PROTOCOL_VERSION 8
 
 #include <sys/time.h>
-<<<<<<< HEAD
 #include <sys/uio.h>
-=======
-#include <sys/queue.h>
-#include <sys/tree.h>
->>>>>>> 44657bf9
 
 #include <event.h>
 #include <limits.h>
