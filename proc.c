--- conflicted
+++ resolved
@@ -231,11 +231,8 @@
 	struct tmuxproc	*tp;
 	struct utsname	 u;
 
-<<<<<<< HEAD
 	/* 尝试记录日志，如果没有 -v 选项，这里可以认为是空 */
-=======
 	/* 创建 log 文件 */
->>>>>>> 5e5c4a97
 	log_open(name);
 	/* 修改线程的名字 */
 	setproctitle("%s (%s)", name, socket_path);
