--- conflicted
+++ resolved
@@ -3469,11 +3469,8 @@
 .It Ic clock-mode Op Fl t Ar target-pane
 Display a large clock.
 .It Xo Ic if-shell
-<<<<<<< HEAD
 .Op Fl b
-=======
 .Op Fl t Ar target-pane
->>>>>>> 243244d2
 .Ar shell-command command
 .Op Ar command
 .Xc
@@ -3485,17 +3482,14 @@
 returns success or the second
 .Ar command
 otherwise.
-<<<<<<< HEAD
 With
 .Fl b ,
 .Ar shell-command
 is run in the background.
-=======
 Before being executed, shell-command is expanded using the rules specified in the
 .Sx FORMATS
 section, including those relevant to
 .Ar target-pane .
->>>>>>> 243244d2
 .It Ic lock-server
 .D1 (alias: Ic lock )
 Lock each client individually by running the command specified by the
@@ -3509,18 +3503,14 @@
 .D1 (alias: Ic run )
 Execute
 .Ar shell-command
-<<<<<<< HEAD
 without creating a window.
 With
 .Fl b ,
 the command is run in the background.
-=======
-in the background without creating a window.
 Before being executed, shell-command is expanded using the rules specified in
 the
 .Sx FORMATS
 section.
->>>>>>> 243244d2
 After it finishes, any output to stdout is displayed in copy mode (in the pane
 specified by
 .Fl t
