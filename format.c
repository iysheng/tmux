/* $OpenBSD$ */

/*
 * Copyright (c) 2011 Nicholas Marriott <nicm@users.sourceforge.net>
 *
 * Permission to use, copy, modify, and distribute this software for any
 * purpose with or without fee is hereby granted, provided that the above
 * copyright notice and this permission notice appear in all copies.
 *
 * THE SOFTWARE IS PROVIDED "AS IS" AND THE AUTHOR DISCLAIMS ALL WARRANTIES
 * WITH REGARD TO THIS SOFTWARE INCLUDING ALL IMPLIED WARRANTIES OF
 * MERCHANTABILITY AND FITNESS. IN NO EVENT SHALL THE AUTHOR BE LIABLE FOR
 * ANY SPECIAL, DIRECT, INDIRECT, OR CONSEQUENTIAL DAMAGES OR ANY DAMAGES
 * WHATSOEVER RESULTING FROM LOSS OF MIND, USE, DATA OR PROFITS, WHETHER
 * IN AN ACTION OF CONTRACT, NEGLIGENCE OR OTHER TORTIOUS ACTION, ARISING
 * OUT OF OR IN CONNECTION WITH THE USE OR PERFORMANCE OF THIS SOFTWARE.
 */

#include <sys/types.h>
<<<<<<< HEAD
#include <sys/param.h>
=======
#include <sys/wait.h>
>>>>>>> 160e3e2b

#include <ctype.h>
#include <errno.h>
#include <netdb.h>
#include <stdarg.h>
#include <stdlib.h>
#include <string.h>
#include <time.h>
#include <unistd.h>

#include "tmux.h"

/*
 * Build a list of key-value pairs and use them to expand #{key} entries in a
 * string.
 */

int	 format_replace(struct format_tree *, const char *, size_t, char **,
	     size_t *, size_t *);
char	*format_get_command(struct window_pane *);
void	 format_window_pane_tabs(struct format_tree *, struct window_pane *);

/* Entry in format tree. */
struct format_entry {
	char		       *key;
	char		       *value;

	RB_ENTRY(format_entry)	entry;
};

/* Tree of format entries. */
struct format_tree {
	struct window	*w;
	struct session	*s;

	RB_HEAD(format_rb_tree, format_entry) tree;
};

/* Format key-value replacement entry. */
int	format_cmp(struct format_entry *, struct format_entry *);
RB_PROTOTYPE(format_rb_tree, format_entry, entry, format_cmp);
RB_GENERATE(format_rb_tree, format_entry, entry, format_cmp);

/* Format tree comparison function. */
int
format_cmp(struct format_entry *fe1, struct format_entry *fe2)
{
	return (strcmp(fe1->key, fe2->key));
}

/* Single-character uppercase aliases. */
const char *format_upper[] = {
	NULL,		/* A */
	NULL,		/* B */
	NULL,		/* C */
	"pane_id",	/* D */
	NULL,		/* E */
	"window_flags",	/* F */
	NULL,		/* G */
	"host",		/* H */
	"window_index",	/* I */
	NULL,		/* J */
	NULL,		/* K */
	NULL,		/* L */
	NULL,		/* M */
	NULL,		/* N */
	NULL,		/* O */
	"pane_index",	/* P */
	NULL,		/* Q */
	NULL,		/* R */
	"session_name",	/* S */
	"pane_title",	/* T */
	NULL,		/* U */
	NULL,		/* V */
	"window_name",	/* W */
	NULL,		/* X */
	NULL,		/* Y */
	NULL 		/* Z */
};

/* Single-character lowercase aliases. */
const char *format_lower[] = {
	NULL,		/* a */
	NULL,		/* b */
	NULL,		/* c */
	NULL,		/* d */
	NULL,		/* e */
	NULL,		/* f */
	NULL,		/* g */
	"host_short",	/* h */
	NULL,		/* i */
	NULL,		/* j */
	NULL,		/* k */
	NULL,		/* l */
	NULL,		/* m */
	NULL,		/* n */
	NULL,		/* o */
	NULL,		/* p */
	NULL,		/* q */
	NULL,		/* r */
	NULL,		/* s */
	NULL,		/* t */
	NULL,		/* u */
	NULL,		/* v */
	NULL,		/* w */
	NULL,		/* x */
	NULL,		/* y */
	NULL		/* z */
};

/* Create a new tree. */
struct format_tree *
format_create(void)
{
	struct format_tree	*ft;
	char			 host[MAXHOSTNAMELEN], *ptr;

	ft = xcalloc(1, sizeof *ft);
	RB_INIT(&ft->tree);

	if (gethostname(host, sizeof host) == 0) {
		format_add(ft, "host", "%s", host);
		if ((ptr = strchr(host, '.')) != NULL)
			*ptr = '\0';
		format_add(ft, "host_short", "%s", host);
	}

	return (ft);
}

/* Free a tree. */
void
format_free(struct format_tree *ft)
{
	struct format_entry	*fe, *fe1;

	RB_FOREACH_SAFE(fe, format_rb_tree, &ft->tree, fe1) {
		RB_REMOVE(format_rb_tree, &ft->tree, fe);
		free(fe->value);
		free(fe->key);
		free(fe);
	}

	free(ft);
}

/* Add a key-value pair. */
void
format_add(struct format_tree *ft, const char *key, const char *fmt, ...)
{
	struct format_entry	*fe;
	struct format_entry	*fe_now;
	va_list			 ap;

	fe = xmalloc(sizeof *fe);
	fe->key = xstrdup(key);

	va_start(ap, fmt);
	xvasprintf(&fe->value, fmt, ap);
	va_end(ap);

	fe_now = RB_INSERT(format_rb_tree, &ft->tree, fe);
	if (fe_now != NULL) {
		free(fe_now->value);
		fe_now->value = fe->value;
		free(fe->key);
		free(fe);
	}
}

/* Find a format entry. */
const char *
format_find(struct format_tree *ft, const char *key)
{
	struct format_entry	*fe, fe_find;
	struct options_entry	*o;
	static char		 s[16];

	o = options_find(&global_options, key);
	if (o == NULL && ft->w != NULL)
		o = options_find(&ft->w->options, key);
	if (o == NULL)
		o = options_find(&global_w_options, key);
	if (o == NULL && ft->s != NULL)
		o = options_find(&ft->s->options, key);
	if (o == NULL)
		o = options_find(&global_s_options, key);
	if (o != NULL) {
		switch (o->type) {
		case OPTIONS_STRING:
			return (o->str);
		case OPTIONS_NUMBER:
			snprintf(s, sizeof s, "%lld", o->num);
			return (s);
		case OPTIONS_STYLE:
			return (style_tostring(&o->style));
		}
	}

	fe_find.key = (char *) key;
	fe = RB_FIND(format_rb_tree, &ft->tree, &fe_find);
	if (fe == NULL)
		return (NULL);
	return (fe->value);
}

/*
 * Replace a key/value pair in buffer. #{blah} is expanded directly,
 * #{?blah,a,b} is replace with a if blah exists and is nonzero else b.
 */
int
format_replace(struct format_tree *ft, const char *key, size_t keylen,
    char **buf, size_t *len, size_t *off)
{
	char		*copy, *copy0, *endptr, *ptr, *saved, *trimmed;
	const char	*value;
	size_t		 valuelen;
	u_long		 limit = 0;

	/* Make a copy of the key. */
	copy0 = copy = xmalloc(keylen + 1);
	memcpy(copy, key, keylen);
	copy[keylen] = '\0';

	/* Is there a length limit or whatnot? */
	if (!islower((u_char) *copy) && *copy != '@' && *copy != '?') {
		while (*copy != ':' && *copy != '\0') {
			switch (*copy) {
			case '=':
				errno = 0;
				limit = strtoul(copy + 1, &endptr, 10);
				if (errno == ERANGE && limit == ULONG_MAX)
					goto fail;
				copy = endptr;
				break;
			default:
				copy++;
				break;
			}
		}
		if (*copy != ':')
			goto fail;
		copy++;
	}

	/*
	 * Is this a conditional? If so, check it exists and extract either the
	 * first or second element. If not, look up the key directly.
	 */
	if (*copy == '?') {
		ptr = strchr(copy, ',');
		if (ptr == NULL)
			goto fail;
		*ptr = '\0';

		value = format_find(ft, copy + 1);
		if (value != NULL && *value != '\0' &&
		    (value[0] != '0' || value[1] != '\0')) {
			value = ptr + 1;
			ptr = strchr(value, ',');
			if (ptr == NULL)
				goto fail;
			*ptr = '\0';
		} else {
			ptr = strchr(ptr + 1, ',');
			if (ptr == NULL)
				goto fail;
			value = ptr + 1;
		}
		saved = format_expand(ft, value);
		value = saved;
	} else {
		value = format_find(ft, copy);
		if (value == NULL)
			value = "";
		saved = NULL;
	}

	/* Truncate the value if needed. */
	if (limit != 0) {
		value = trimmed = utf8_trimcstr(value, limit);
		free(saved);
		saved = trimmed;
	}
	valuelen = strlen(value);

	/* Expand the buffer and copy in the value. */
	while (*len - *off < valuelen + 1) {
		*buf = xreallocarray(*buf, 2, *len);
		*len *= 2;
	}
	memcpy(*buf + *off, value, valuelen);
	*off += valuelen;

	free(saved);
	free(copy0);
	return (0);

fail:
	free(copy0);
	return (-1);
}

/* Expand keys in a template. */
char *
format_expand(struct format_tree *ft, const char *fmt)
{
	char		*buf;
	const char	*ptr, *s;
	size_t		 off, len, n;
	int     	 ch, brackets;

	len = 64;
	buf = xmalloc(len);
	off = 0;

	while (*fmt != '\0') {
		if (*fmt != '#') {
			while (len - off < 2) {
				buf = xreallocarray(buf, 2, len);
				len *= 2;
			}
			buf[off++] = *fmt++;
			continue;
		}
		fmt++;

		ch = (u_char) *fmt++;
		switch (ch) {
		case '{':
			brackets = 1;
			for (ptr = fmt; *ptr != '\0'; ptr++) {
				if (*ptr == '{')
					brackets++;
				if (*ptr == '}' && --brackets == 0)
					break;
			}
			if (*ptr != '}' || brackets != 0)
				break;
			n = ptr - fmt;

			if (format_replace(ft, fmt, n, &buf, &len, &off) != 0)
				break;
			fmt += n + 1;
			continue;
		case '#':
			while (len - off < 2) {
				buf = xreallocarray(buf, 2, len);
				len *= 2;
			}
			buf[off++] = '#';
			continue;
		default:
			s = NULL;
			if (ch >= 'A' && ch <= 'Z')
				s = format_upper[ch - 'A'];
			else if (ch >= 'a' && ch <= 'z')
				s = format_lower[ch - 'a'];
			if (s == NULL) {
				while (len - off < 3) {
					buf = xreallocarray(buf, 2, len);
					len *= 2;
				}
				buf[off++] = '#';
				buf[off++] = ch;
				continue;
			}
			n = strlen(s);
			if (format_replace(ft, s, n, &buf, &len, &off) != 0)
				break;
			continue;
		}

		break;
	}
	buf[off] = '\0';

	return (buf);
}

/* Get command name for format. */
char *
format_get_command(struct window_pane *wp)
{
	char	*cmd, *out;

	cmd = osdep_get_name(wp->fd, wp->tty);
	if (cmd == NULL || *cmd == '\0') {
		free(cmd);
		cmd = cmd_stringify_argv(wp->argc, wp->argv);
		if (cmd == NULL || *cmd == '\0') {
			free(cmd);
			cmd = xstrdup(wp->shell);
		}
	}
	out = parse_window_name(cmd);
	free(cmd);
	return (out);
}

/* Set default format keys for a session. */
void
format_session(struct format_tree *ft, struct session *s)
{
	struct session_group	*sg;
	char			*tim;
	time_t			 t;

	ft->s = s;

	format_add(ft, "session_name", "%s", s->name);
	format_add(ft, "session_windows", "%u", winlink_count(&s->windows));
	format_add(ft, "session_width", "%u", s->sx);
	format_add(ft, "session_height", "%u", s->sy);
	format_add(ft, "session_id", "$%u", s->id);

	sg = session_group_find(s);
	format_add(ft, "session_grouped", "%d", sg != NULL);
	if (sg != NULL)
		format_add(ft, "session_group", "%u", session_group_index(sg));

	t = s->creation_time.tv_sec;
	format_add(ft, "session_created", "%lld", (long long) t);
	tim = ctime(&t);
	*strchr(tim, '\n') = '\0';
	format_add(ft, "session_created_string", "%s", tim);

	format_add(ft, "session_attached", "%u", s->attached);
	format_add(ft, "session_many_attached", "%u", s->attached > 1);
}

/* Set default format keys for a client. */
void
format_client(struct format_tree *ft, struct client *c)
{
	char		*tim;
	time_t		 t;
	struct session	*s;

	if (ft->s == NULL)
		ft->s = c->session;

	format_add(ft, "client_height", "%u", c->tty.sy);
	format_add(ft, "client_width", "%u", c->tty.sx);
	if (c->tty.path != NULL)
		format_add(ft, "client_tty", "%s", c->tty.path);
	if (c->tty.termname != NULL)
		format_add(ft, "client_termname", "%s", c->tty.termname);

	t = c->creation_time.tv_sec;
	format_add(ft, "client_created", "%lld", (long long) t);
	tim = ctime(&t);
	*strchr(tim, '\n') = '\0';
	format_add(ft, "client_created_string", "%s", tim);

	t = c->activity_time.tv_sec;
	format_add(ft, "client_activity", "%lld", (long long) t);
	tim = ctime(&t);
	*strchr(tim, '\n') = '\0';
	format_add(ft, "client_activity_string", "%s", tim);

	format_add(ft, "client_prefix", "%d", !!(c->flags & CLIENT_PREFIX));

	if (c->tty.flags & TTY_UTF8)
		format_add(ft, "client_utf8", "%d", 1);
	else
		format_add(ft, "client_utf8", "%d", 0);

	if (c->flags & CLIENT_READONLY)
		format_add(ft, "client_readonly", "%d", 1);
	else
		format_add(ft, "client_readonly", "%d", 0);

	s = c->session;
	if (s != NULL)
		format_add(ft, "client_session", "%s", s->name);
	s = c->last_session;
	if (s != NULL && session_alive(s))
		format_add(ft, "client_last_session", "%s", s->name);
}

/* Set default format keys for a window. */
void
format_window(struct format_tree *ft, struct window *w)
{
	char	*layout;

	ft->w = w;

	layout = layout_dump(w);

	format_add(ft, "window_id", "@%u", w->id);
	format_add(ft, "window_name", "%s", w->name);
	format_add(ft, "window_width", "%u", w->sx);
	format_add(ft, "window_height", "%u", w->sy);
	format_add(ft, "window_layout", "%s", layout);
	format_add(ft, "window_panes", "%u", window_count_panes(w));
	format_add(ft, "window_zoomed_flag", "%u",
	    !!(w->flags & WINDOW_ZOOMED));

	free(layout);
}

/* Set default format keys for a winlink. */
void
format_winlink(struct format_tree *ft, struct session *s, struct winlink *wl)
{
	struct window	*w = wl->window;
	char		*flags;

	if (ft->w == NULL)
		ft->w = wl->window;

	flags = window_printable_flags(s, wl);

	format_window(ft, w);

	format_add(ft, "window_index", "%d", wl->idx);
	format_add(ft, "window_flags", "%s", flags);
	format_add(ft, "window_active", "%d", wl == s->curw);

	format_add(ft, "window_bell_flag", "%u",
	    !!(wl->flags & WINLINK_BELL));
	format_add(ft, "window_activity_flag", "%u",
	    !!(wl->flags & WINLINK_ACTIVITY));
	format_add(ft, "window_silence_flag", "%u",
	    !!(wl->flags & WINLINK_SILENCE));
	format_add(ft, "window_last_flag", "%u",
	    !!(wl == TAILQ_FIRST(&s->lastw)));

	free(flags);
}

/* Add window pane tabs. */
void
format_window_pane_tabs(struct format_tree *ft, struct window_pane *wp)
{
	struct evbuffer	*buffer;
	u_int		 i;

	buffer = evbuffer_new();
	for (i = 0; i < wp->base.grid->sx; i++) {
		if (!bit_test(wp->base.tabs, i))
			continue;

		if (EVBUFFER_LENGTH(buffer) > 0)
			evbuffer_add(buffer, ",", 1);
		evbuffer_add_printf(buffer, "%d", i);
	}

	format_add(ft, "pane_tabs", "%.*s", (int) EVBUFFER_LENGTH(buffer),
	    EVBUFFER_DATA(buffer));
	evbuffer_free(buffer);
}

/* Set default format keys for a window pane. */
void
format_window_pane(struct format_tree *ft, struct window_pane *wp)
{
	struct grid		*gd = wp->base.grid;
	struct grid_line	*gl;
	unsigned long long	 size;
	u_int			 i, idx;
<<<<<<< HEAD
	char			*cmd, *cwd;
=======
	char			*cmd;
	int			 status;
>>>>>>> 160e3e2b

	if (ft->w == NULL)
		ft->w = wp->window;

	size = 0;
	for (i = 0; i < gd->hsize; i++) {
		gl = &gd->linedata[i];
		size += gl->cellsize * sizeof *gl->celldata;
	}
	size += gd->hsize * sizeof *gd->linedata;
	format_add(ft, "history_size", "%u", gd->hsize);
	format_add(ft, "history_limit", "%u", gd->hlimit);
	format_add(ft, "history_bytes", "%llu", size);

	if (window_pane_index(wp, &idx) != 0)
		fatalx("index not found");
	format_add(ft, "pane_index", "%u", idx);

	format_add(ft, "pane_width", "%u", wp->sx);
	format_add(ft, "pane_height", "%u", wp->sy);
	format_add(ft, "pane_title", "%s", wp->base.title);
	format_add(ft, "pane_id", "%%%u", wp->id);
	format_add(ft, "pane_active", "%d", wp == wp->window->active);
	format_add(ft, "pane_input_off", "%d", !!(wp->flags & PANE_INPUTOFF));

	status = wp->status;
	if (wp->fd == -1 && WIFEXITED(status))
		format_add(ft, "pane_dead_status", "%d", WEXITSTATUS(status));
	format_add(ft, "pane_dead", "%d", wp->fd == -1);

	if (window_pane_visible(wp)) {
		format_add(ft, "pane_left", "%u", wp->xoff);
		format_add(ft, "pane_top", "%u", wp->yoff);
		format_add(ft, "pane_right", "%u", wp->xoff + wp->sx - 1);
		format_add(ft, "pane_bottom", "%u", wp->yoff + wp->sy - 1);
	}

	format_add(ft, "pane_in_mode", "%d", wp->screen != &wp->base);
	format_add(ft, "pane_synchronized", "%d",
	    !!options_get_number(&wp->window->options, "synchronize-panes"));

	if (wp->tty != NULL)
		format_add(ft, "pane_tty", "%s", wp->tty);
	format_add(ft, "pane_pid", "%ld", (long) wp->pid);
	if ((cwd = osdep_get_cwd(wp->fd)) != NULL)
		format_add(ft, "pane_current_path", "%s", cwd);
	if ((cmd = cmd_stringify_argv(wp->argc, wp->argv)) != NULL) {
		format_add(ft, "pane_start_command", "%s", cmd);
		free(cmd);
	}
	if ((cmd = format_get_command(wp)) != NULL) {
		format_add(ft, "pane_current_command", "%s", cmd);
		free(cmd);
	}

	format_add(ft, "cursor_x", "%d", wp->base.cx);
	format_add(ft, "cursor_y", "%d", wp->base.cy);
	format_add(ft, "scroll_region_upper", "%d", wp->base.rupper);
	format_add(ft, "scroll_region_lower", "%d", wp->base.rlower);
	format_add(ft, "saved_cursor_x", "%d", wp->ictx.old_cx);
	format_add(ft, "saved_cursor_y", "%d", wp->ictx.old_cy);

	format_add(ft, "alternate_on", "%d", wp->saved_grid ? 1 : 0);
	format_add(ft, "alternate_saved_x", "%d", wp->saved_cx);
	format_add(ft, "alternate_saved_y", "%d", wp->saved_cy);

	format_add(ft, "cursor_flag", "%d",
	    !!(wp->base.mode & MODE_CURSOR));
	format_add(ft, "insert_flag", "%d",
	    !!(wp->base.mode & MODE_INSERT));
	format_add(ft, "keypad_cursor_flag", "%d",
	    !!(wp->base.mode & MODE_KCURSOR));
	format_add(ft, "keypad_flag", "%d",
	    !!(wp->base.mode & MODE_KKEYPAD));
	format_add(ft, "wrap_flag", "%d",
	    !!(wp->base.mode & MODE_WRAP));

	format_add(ft, "mouse_standard_flag", "%d",
	    !!(wp->base.mode & MODE_MOUSE_STANDARD));
	format_add(ft, "mouse_button_flag", "%d",
	    !!(wp->base.mode & MODE_MOUSE_BUTTON));
	format_add(ft, "mouse_utf8_flag", "%d",
	    !!(wp->base.mode & MODE_MOUSE_UTF8));

	format_window_pane_tabs(ft, wp);
}

/* Set default format keys for paste buffer. */
void
format_paste_buffer(struct format_tree *ft, struct paste_buffer *pb,
    int utf8flag)
{
	char	*s;

	format_add(ft, "buffer_size", "%zu", pb->size);
	format_add(ft, "buffer_name", "%s", pb->name);

	s = paste_make_sample(pb, utf8flag);
	format_add(ft, "buffer_sample", "%s", s);
	free(s);
}<|MERGE_RESOLUTION|>--- conflicted
+++ resolved
@@ -17,11 +17,8 @@
  */
 
 #include <sys/types.h>
-<<<<<<< HEAD
 #include <sys/param.h>
-=======
 #include <sys/wait.h>
->>>>>>> 160e3e2b
 
 #include <ctype.h>
 #include <errno.h>
@@ -585,12 +582,8 @@
 	struct grid_line	*gl;
 	unsigned long long	 size;
 	u_int			 i, idx;
-<<<<<<< HEAD
 	char			*cmd, *cwd;
-=======
-	char			*cmd;
 	int			 status;
->>>>>>> 160e3e2b
 
 	if (ft->w == NULL)
 		ft->w = wp->window;
